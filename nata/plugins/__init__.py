# -*- coding: utf-8 -*-
<<<<<<< HEAD
# from .plot import plot_grid_dataset
=======
from .grid import *
from .plot import *
>>>>>>> cb77d391
<|MERGE_RESOLUTION|>--- conflicted
+++ resolved
@@ -1,7 +1,3 @@
 # -*- coding: utf-8 -*-
-<<<<<<< HEAD
-# from .plot import plot_grid_dataset
-=======
 from .grid import *
-from .plot import *
->>>>>>> cb77d391
+from .plot import *