--- conflicted
+++ resolved
@@ -33,31 +33,6 @@
     _backends: Set[BaseGrid] = set()
     backend: Optional[str] = attr.ib(validator=optional(instance_of(str)))
     appendable = True
-<<<<<<< HEAD
-    num_entries: int = attr.ib(init=False, default=1)  # TODO: not yet used
-
-    # data storage
-    grid_obj: ValuesView = attr.ib(init=False, repr=False)
-    store: Dict[int, BaseGrid] = attr.ib(init=False, factory=dict, repr=False)
-
-    # information about object - grid object
-    name: str = attr.ib(init=False)
-    label: str = attr.ib(init=False)
-    dimension: int = attr.ib(init=False)
-    shape: tuple = attr.ib(init=False)
-    unit: str = attr.ib(init=False)
-    _axes_min: Dict[int, np.ndarray] = attr.ib(
-        init=False, factory=dict, repr=False
-    )
-    _axes_max: Dict[int, np.ndarray] = attr.ib(
-        init=False, factory=dict, repr=False
-    )
-    axes_names: np.ndarray = attr.ib(init=False)
-    axes_labels: np.ndarray = attr.ib(init=False)
-    axes_units: np.ndarray = attr.ib(init=False)
-    time_units: np.ndarray = attr.ib(init=False)
-=======
->>>>>>> ae16f74e
 
     name: str = attr.ib(validator=instance_of(str))
     label: str = attr.ib(validator=instance_of(str))
@@ -84,6 +59,9 @@
     grid_dtype: np.dtype = attr.ib(validator=instance_of((type, np.dtype)))
 
     _data: DataStock = attr.ib(repr=False, **_incomparable)
+
+    def info(self, full: bool = False):  # pragma: no cover
+        return self.__repr__()
 
     def __init__(self, gridobj: Union[str, Path, BaseGrid]):
         if not isinstance(gridobj, BaseGrid):
